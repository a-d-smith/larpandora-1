--- conflicted
+++ resolved
@@ -277,7 +277,6 @@
     if (m_storeWires)
         LArPandoraCollector::CollectWires(evt, m_calwireLabel, wireVector);
 
-<<<<<<< HEAD
     // Loop over Hits (Fill 2D Tree)
     // =============================
     if (hitVector.empty())
@@ -330,7 +329,7 @@
 
         m_pReco2D->Fill();
     }
-=======
+
     std::cout << "  PFParticles: " << particleVector.size() << std::endl; 
    
     // Loop over PFParticles (Fill 3D Reco Tree)
@@ -348,7 +347,6 @@
     std::cout << "   PFParticleHitDumper::FillRecoWires(...) " << std::endl;
     this->FillRecoWires(wireVector);
 }
->>>>>>> ccabad18
 
 //------------------------------------------------------------------------------------------------------------------------------------------
 
