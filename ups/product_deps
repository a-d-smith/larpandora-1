# The parent line must be the first non-comment line in the file
# This line defines the product name and version
<<<<<<< HEAD
parent	larpandora	v06_08_00_03
=======
parent	larpandora	v06_11_00
>>>>>>> 3504e119
defaultqual	e10
#
fcldir  product_dir job
fwdir   product_dir scripts
#
product         version
larreco         v06_20_00_03
<<<<<<< HEAD
larpandoracontent         v03_02_00
=======
larpandoracontent         v03_07_02
>>>>>>> 3504e119
eigen		v3_2_9a

cetbuildtools	v5_06_07	-	only_for_build
end_product_list

  
# e10  - with gcc 6.3.0 and -std=c++14
qualifier	larreco		larpandoracontent	eigen	notes
e10:debug	e10:debug	e10:debug		-nq-
e10:opt		e10:opt		e10:opt			-nq-
e10:prof	e10:prof	e10:prof		-nq-
end_qualifier_list

# Preserve tabs and formatting in emacs and vi / vim:

### Local Variables:
### tab-width: 8
### End:<|MERGE_RESOLUTION|>--- conflicted
+++ resolved
@@ -1,10 +1,6 @@
 # The parent line must be the first non-comment line in the file
 # This line defines the product name and version
-<<<<<<< HEAD
 parent	larpandora	v06_08_00_03
-=======
-parent	larpandora	v06_11_00
->>>>>>> 3504e119
 defaultqual	e10
 #
 fcldir  product_dir job
@@ -12,11 +8,7 @@
 #
 product         version
 larreco         v06_20_00_03
-<<<<<<< HEAD
-larpandoracontent         v03_02_00
-=======
 larpandoracontent         v03_07_02
->>>>>>> 3504e119
 eigen		v3_2_9a
 
 cetbuildtools	v5_06_07	-	only_for_build
