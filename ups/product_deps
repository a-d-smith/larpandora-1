# The parent line must be the first non-comment line in the file
# This line defines the product name and version
<<<<<<< HEAD
parent	larpandora	v04_01_01
=======
parent	larpandora	v04_01_02
>>>>>>> 292b2924
defaultqual	e6
#
fcldir product_dir job
#
product         version
<<<<<<< HEAD
larsim		v04_02_00
larreco		v04_01_02
=======
larsim		v04_02_01
larreco		v04_01_03
>>>>>>> 292b2924
pandora		v00_17a
gcc		v4_9_1

cetbuildtools	v4_07_03	-	only_for_build
end_product_list

  
# e6  - with gcc 4.9.1 and -std=c++1y
qualifier	larsim		larreco		pandora		gcc	notes
e6:debug	e6:debug	e6:debug	nu:e6:debug	-nq-
e6:opt		e6:opt		e6:opt		nu:e6:opt	-nq-
e6:prof		e6:prof		e6:prof		nu:e6:prof	-nq-
end_qualifier_list

# table fragment to set FW_SEARCH_PATH 
table_fragment_begin
    pathPrepend(FW_SEARCH_PATH, ${UPS_PROD_DIR}/scripts)
table_fragment_end

# Preserve tabs and formatting in emacs and vi / vim:

### Local Variables:
### tab-width: 8
### End:<|MERGE_RESOLUTION|>--- conflicted
+++ resolved
@@ -1,22 +1,13 @@
 # The parent line must be the first non-comment line in the file
 # This line defines the product name and version
-<<<<<<< HEAD
-parent	larpandora	v04_01_01
-=======
 parent	larpandora	v04_01_02
->>>>>>> 292b2924
 defaultqual	e6
 #
 fcldir product_dir job
 #
 product         version
-<<<<<<< HEAD
-larsim		v04_02_00
-larreco		v04_01_02
-=======
 larsim		v04_02_01
 larreco		v04_01_03
->>>>>>> 292b2924
 pandora		v00_17a
 gcc		v4_9_1
 
