--- conflicted
+++ resolved
@@ -1,23 +1,14 @@
 # The parent line must be the first non-comment line in the file
 # This line defines the product name and version
-<<<<<<< HEAD
-parent	larpandora	v06_19_00
-=======
 parent	larpandora	v06_63_00_rc0
->>>>>>> ae69a409
 defaultqual	e14
 #
 fcldir  product_dir job
 fwdir   product_dir scripts
 #
 product         version
-<<<<<<< HEAD
-larreco         v06_52_00
-larpandoracontent         v03_09_02
-=======
 larreco         v06_63_00_rc0
 larpandoracontent         v06_63_00_rc0
->>>>>>> ae69a409
 
 cetbuildtools	v6_01_01	-	only_for_build
 end_product_list
